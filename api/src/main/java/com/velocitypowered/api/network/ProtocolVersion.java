package com.velocitypowered.api.network;

import com.google.common.collect.ImmutableMap;
import com.google.common.collect.Sets;
import java.util.EnumSet;
import java.util.HashMap;
import java.util.Map;
import java.util.Set;

/**
 * Represents each Minecraft protocol version.
 */
public enum ProtocolVersion {
  UNKNOWN(-1, "Unknown"),
  LEGACY(-2, "Legacy"),
  MINECRAFT_1_8(47, "1.8"),
  MINECRAFT_1_9(107, "1.9"),
  MINECRAFT_1_9_1(108, "1.9.1"),
  MINECRAFT_1_9_2(109, "1.9.2"),
  MINECRAFT_1_9_4(110, "1.9.4"),
  MINECRAFT_1_10(210, "1.10"),
  MINECRAFT_1_11(315, "1.11"),
  MINECRAFT_1_11_1(316, "1.11.1"),
  MINECRAFT_1_12(335, "1.12"),
  MINECRAFT_1_12_1(338, "1.12.1"),
  MINECRAFT_1_12_2(340, "1.12.2"),
  MINECRAFT_1_13(393, "1.13"),
  MINECRAFT_1_13_1(401, "1.13.1"),
  MINECRAFT_1_13_2(404, "1.13.2"),
  MINECRAFT_1_14(477, "1.14"),
  MINECRAFT_1_14_1(480, "1.14.1"),
  MINECRAFT_1_14_2(485, "1.14.2"),
  MINECRAFT_1_14_3(490, "1.14.3"),
  MINECRAFT_1_14_COMBAT_1(500, "1_14_combat-212796", ProtocolFlags.COMBAT_TEST),
  MINECRAFT_1_14_4(498, "1.14.4"),
  MINECRAFT_1_14_COMBAT_2(501, "1.14_combat-0", ProtocolFlags.COMBAT_TEST),
  MINECRAFT_1_14_COMBAT_3(502, "1.14_combat-3", ProtocolFlags.COMBAT_TEST),
  MINECRAFT_1_15(573, "1.15"),
  MINECRAFT_1_15_COMBAT_4(600, "1.15_combat-0", ProtocolFlags.COMBAT_TEST),
  MINECRAFT_1_15_1(575, "1.15.1"),
  MINECRAFT_1_15_2(578, "1.15.2"),
  MINECRAFT_1_15_COMBAT_5(601, "1.15_combat-6", ProtocolFlags.COMBAT_TEST),
  MINECRAFT_1_16(735, "1.16"),
  MINECRAFT_1_16_1(736, "1.16.1"),
  MINECRAFT_1_16_2(751, "1.16.2"),
<<<<<<< HEAD
  MINECRAFT_1_16_COMBAT_6(801, "1.16_combat-0", ProtocolFlags.COMBAT_TEST),
  MINECRAFT_1_16_COMBAT_7(802, "1.16_combat-3", ProtocolFlags.COMBAT_TEST),
  MINECRAFT_1_16_COMBAT_8(803, "1.16_combat-5", ProtocolFlags.COMBAT_TEST);
=======
  MINECRAFT_1_16_3(753, "1.16.3");
>>>>>>> b14e7e65

  private final int protocol;
  private final String name;
  private final ProtocolFlags flags;

  /**
   * Represents the lowest supported version.
   */
  public static final ProtocolVersion MINIMUM_VERSION = MINECRAFT_1_8;
  /**
   * Represents the highest supported version.
   */
  public static final ProtocolVersion MAXIMUM_VERSION = values()[values().length - 1];

  /**
   * The user-friendly representation of the lowest and highest supported versions.
   */
  public static final String SUPPORTED_VERSION_STRING = String
      .format("%s-%s", MINIMUM_VERSION, MAXIMUM_VERSION);

  /**
   * A map linking the protocol version number to its {@link ProtocolVersion} representation.
   */
  public static final ImmutableMap<Integer, ProtocolVersion> ID_TO_PROTOCOL_CONSTANT;

  static {
    Map<Integer, ProtocolVersion> versions = new HashMap<>();
    for (ProtocolVersion version : values()) {
      versions.put(version.protocol, version);
    }

    ID_TO_PROTOCOL_CONSTANT = ImmutableMap.copyOf(versions);
  }

  /**
   * A set containing all the protocols that the proxy actually supports, excluding special-purpose
   * "versions" like {@link #LEGACY} and {@link #UNKNOWN}.
   */
  public static final Set<ProtocolVersion> SUPPORTED_VERSIONS;

  static {
    Set<ProtocolVersion> versions = EnumSet.noneOf(ProtocolVersion.class);
    for (ProtocolVersion value : values()) {
      if (!value.isUnknown() && !value.isLegacy()) {
        versions.add(value);
      }
    }

    SUPPORTED_VERSIONS = Sets.immutableEnumSet(versions);
  }

  ProtocolVersion(int protocol, String name) {
    this.protocol = protocol;
    this.name = name;
    this.flags = ProtocolFlags.RELEASE;
  }

  ProtocolVersion(int protocol, String name, ProtocolFlags flags) {
    this.protocol = protocol;
    this.name = name;
    this.flags = flags;
  }

  /**
   * Returns the protocol as an int.
   *
   * @return the protocol version
   */
  public int getProtocol() {
    return protocol;
  }

  /**
   * Returns the user-friendly name for this protocol.
   *
   * @return the protocol name
   */
  public String getName() {
    return name;
  }

  /**
   * Gets the {@link ProtocolVersion} for the given protocol.
   *
   * @param protocol the protocol as an int
   * @return the protocol version
   */
  public static ProtocolVersion getProtocolVersion(int protocol) {
    return ID_TO_PROTOCOL_CONSTANT.getOrDefault(protocol, UNKNOWN);
  }

  /**
   * Returns whether the protocol is supported.
   *
   * @param protocol the protocol as an int
   * @return if the protocol supported
   */
  public static boolean isSupported(int protocol) {
    ProtocolVersion version = ID_TO_PROTOCOL_CONSTANT.get(protocol);

    return version != null && !version.isUnknown();
  }

  /**
   * Returns whether the {@link ProtocolVersion} is supported.
   *
   * @param version the protocol version
   * @return if the protocol supported
   */
  public static boolean isSupported(ProtocolVersion version) {
    return version != null && !version.isUnknown();
  }

  /**
   * Returns whether this {@link ProtocolVersion} is unknown to the proxy.
   *
   * @return if the protocol is unknown
   */
  public boolean isUnknown() {
    return this == UNKNOWN;
  }

  /**
   * Returns whether this {@link ProtocolVersion} is a legacy protocol.
   *
   * @return if the protocol is legacy
   */
  public boolean isLegacy() {
    return this == LEGACY;
  }

  @Override
  public String toString() {
    return name;
  }

  /**
   * Returns this {@link ProtocolVersion}'s {@link ProtocolFlags}.
   *
   * @return the {@link ProtocolFlags} for this {@link ProtocolVersion}
   */
  public ProtocolFlags getFlags() {
    return this.flags;
  }
}<|MERGE_RESOLUTION|>--- conflicted
+++ resolved
@@ -43,13 +43,11 @@
   MINECRAFT_1_16(735, "1.16"),
   MINECRAFT_1_16_1(736, "1.16.1"),
   MINECRAFT_1_16_2(751, "1.16.2"),
-<<<<<<< HEAD
   MINECRAFT_1_16_COMBAT_6(801, "1.16_combat-0", ProtocolFlags.COMBAT_TEST),
   MINECRAFT_1_16_COMBAT_7(802, "1.16_combat-3", ProtocolFlags.COMBAT_TEST),
-  MINECRAFT_1_16_COMBAT_8(803, "1.16_combat-5", ProtocolFlags.COMBAT_TEST);
-=======
-  MINECRAFT_1_16_3(753, "1.16.3");
->>>>>>> b14e7e65
+  MINECRAFT_1_16_COMBAT_8(803, "1.16_combat-5", ProtocolFlags.COMBAT_TEST),
+  MINECRAFT_1_16_3(753, "1.16.3"),
+  MINECRAFT_1_16_4(754, "1.16.3");
 
   private final int protocol;
   private final String name;
