package com.velocitypowered.api.network;

import com.google.common.collect.ImmutableMap;
import com.google.common.collect.Sets;
import java.util.EnumSet;
import java.util.HashMap;
import java.util.Map;
import java.util.Set;

/**
 * Represents each Minecraft protocol version.
 */
public enum ProtocolVersion {
  UNKNOWN(-1, "Unknown"),
  LEGACY(-2, "Legacy"),
  MINECRAFT_1_8(47, "1.8"),
  MINECRAFT_1_9(107, "1.9"),
  MINECRAFT_1_9_1(108, "1.9.1"),
  MINECRAFT_1_9_2(109, "1.9.2"),
  MINECRAFT_1_9_4(110, "1.9.4"),
  MINECRAFT_1_10(210, "1.10"),
  MINECRAFT_1_11(315, "1.11"),
  MINECRAFT_1_11_1(316, "1.11.1"),
  MINECRAFT_1_12(335, "1.12"),
  MINECRAFT_1_12_1(338, "1.12.1"),
  MINECRAFT_1_12_2(340, "1.12.2"),
  MINECRAFT_1_13(393, "1.13"),
  MINECRAFT_1_13_1(401, "1.13.1"),
  MINECRAFT_1_13_2(404, "1.13.2"),
  MINECRAFT_1_14(477, "1.14"),
  MINECRAFT_1_14_1(480, "1.14.1"),
  MINECRAFT_1_14_2(485, "1.14.2"),
  MINECRAFT_1_14_3(490, "1.14.3"),
  MINECRAFT_1_14_COMBAT_1(500, "1_14_combat-212796", ProtocolFlags.COMBAT_TEST),
  MINECRAFT_1_14_4(498, "1.14.4"),
  MINECRAFT_1_14_COMBAT_2(501, "1.14_combat-0", ProtocolFlags.COMBAT_TEST),
  MINECRAFT_1_14_COMBAT_3(502, "1.14_combat-3", ProtocolFlags.COMBAT_TEST),
  MINECRAFT_1_15(573, "1.15"),
  MINECRAFT_1_15_COMBAT_4(600, "1.15_combat-0", ProtocolFlags.COMBAT_TEST),
  MINECRAFT_1_15_1(575, "1.15.1"),
  MINECRAFT_1_15_2(578, "1.15.2"),
  MINECRAFT_1_15_COMBAT_5(601, "1.15_combat-6", ProtocolFlags.COMBAT_TEST),
  MINECRAFT_1_16(735, "1.16"),
  MINECRAFT_1_16_1(736, "1.16.1"),
<<<<<<< HEAD
  MINECRAFT_1_16_COMBAT_6(801, "1.16_combat-0", ProtocolFlags.COMBAT_TEST);
=======
  MINECRAFT_1_16_2(751, "1.16.2");
>>>>>>> 99de8239

  private final int protocol;
  private final String name;
  private final ProtocolFlags flags;

  /**
   * Represents the lowest supported version.
   */
  public static final ProtocolVersion MINIMUM_VERSION = MINECRAFT_1_8;
  /**
   * Represents the highest supported version.
   */
  public static final ProtocolVersion MAXIMUM_VERSION = values()[values().length - 1];

  /**
   * The user-friendly representation of the lowest and highest supported versions.
   */
  public static final String SUPPORTED_VERSION_STRING = String
      .format("%s-%s", MINIMUM_VERSION, MAXIMUM_VERSION);

  /**
   * A map linking the protocol version number to its {@link ProtocolVersion} representation.
   */
  public static final ImmutableMap<Integer, ProtocolVersion> ID_TO_PROTOCOL_CONSTANT;

  static {
    Map<Integer, ProtocolVersion> versions = new HashMap<>();
    for (ProtocolVersion version : values()) {
      versions.put(version.protocol, version);
    }

    ID_TO_PROTOCOL_CONSTANT = ImmutableMap.copyOf(versions);
  }

  /**
   * A set containing all the protocols that the proxy actually supports, excluding special-purpose
   * "versions" like {@link #LEGACY} and {@link #UNKNOWN}.
   */
  public static final Set<ProtocolVersion> SUPPORTED_VERSIONS;

  static {
    Set<ProtocolVersion> versions = EnumSet.noneOf(ProtocolVersion.class);
    for (ProtocolVersion value : values()) {
      if (!value.isUnknown() && !value.isLegacy()) {
        versions.add(value);
      }
    }

    SUPPORTED_VERSIONS = Sets.immutableEnumSet(versions);
  }

  ProtocolVersion(int protocol, String name) {
    this.protocol = protocol;
    this.name = name;
    this.flags = ProtocolFlags.RELEASE;
  }

  ProtocolVersion(int protocol, String name, ProtocolFlags flags) {
    this.protocol = protocol;
    this.name = name;
    this.flags = flags;
  }

  /**
   * Returns the protocol as an int.
   *
   * @return the protocol version
   */
  public int getProtocol() {
    return protocol;
  }

  /**
   * Returns the user-friendly name for this protocol.
   *
   * @return the protocol name
   */
  public String getName() {
    return name;
  }

  /**
   * Gets the {@link ProtocolVersion} for the given protocol.
   *
   * @param protocol the protocol as an int
   * @return the protocol version
   */
  public static ProtocolVersion getProtocolVersion(int protocol) {
    return ID_TO_PROTOCOL_CONSTANT.getOrDefault(protocol, UNKNOWN);
  }

  /**
   * Returns whether the protocol is supported.
   *
   * @param protocol the protocol as an int
   * @return if the protocol supported
   */
  public static boolean isSupported(int protocol) {
    ProtocolVersion version = ID_TO_PROTOCOL_CONSTANT.get(protocol);

    return version != null && !version.isUnknown();
  }

  /**
   * Returns whether the {@link ProtocolVersion} is supported.
   *
   * @param version the protocol version
   * @return if the protocol supported
   */
  public static boolean isSupported(ProtocolVersion version) {
    return version != null && !version.isUnknown();
  }

  /**
   * Returns whether this {@link ProtocolVersion} is unknown to the proxy.
   *
   * @return if the protocol is unknown
   */
  public boolean isUnknown() {
    return this == UNKNOWN;
  }

  /**
   * Returns whether this {@link ProtocolVersion} is a legacy protocol.
   *
   * @return if the protocol is legacy
   */
  public boolean isLegacy() {
    return this == LEGACY;
  }

  @Override
  public String toString() {
    return name;
  }

  /**
   * Returns this {@link ProtocolVersion}'s {@link ProtocolFlags}.
   *
   * @return the {@link ProtocolFlags} for this {@link ProtocolVersion}
   */
  public ProtocolFlags getFlags() {
    return this.flags;
  }
}<|MERGE_RESOLUTION|>--- conflicted
+++ resolved
@@ -42,11 +42,8 @@
   MINECRAFT_1_15_COMBAT_5(601, "1.15_combat-6", ProtocolFlags.COMBAT_TEST),
   MINECRAFT_1_16(735, "1.16"),
   MINECRAFT_1_16_1(736, "1.16.1"),
-<<<<<<< HEAD
+  MINECRAFT_1_16_2(751, "1.16.2"),
   MINECRAFT_1_16_COMBAT_6(801, "1.16_combat-0", ProtocolFlags.COMBAT_TEST);
-=======
-  MINECRAFT_1_16_2(751, "1.16.2");
->>>>>>> 99de8239
 
   private final int protocol;
   private final String name;
