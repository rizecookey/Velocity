--- conflicted
+++ resolved
@@ -98,19 +98,14 @@
 
   @Override
   public boolean handle(PluginMessage packet) {
-<<<<<<< HEAD
+    if (bungeecordMessageResponder.process(packet)) {
+      return true;
+    }
+
     PlayerChannelRegistrar registrar = serverConn.getPlayer().getChannelRegistrar();
 
     if (!registrar.canForwardPluginMessage(serverConn.ensureConnected().getProtocolVersion(),
         packet)) {
-=======
-    if (bungeecordMessageResponder.process(packet)) {
-      return true;
-    }
-
-    if (!serverConn.getPlayer().canForwardPluginMessage(serverConn.ensureConnected()
-        .getProtocolVersion(), packet)) {
->>>>>>> 68e5372b
       return true;
     }
 
