package com.velocitypowered.proxy.connection;

import static com.velocitypowered.proxy.network.Connections.CIPHER_DECODER;
import static com.velocitypowered.proxy.network.Connections.CIPHER_ENCODER;
import static com.velocitypowered.proxy.network.Connections.COMPRESSION_DECODER;
import static com.velocitypowered.proxy.network.Connections.COMPRESSION_ENCODER;
import static com.velocitypowered.proxy.network.Connections.FRAME_DECODER;
import static com.velocitypowered.proxy.network.Connections.FRAME_ENCODER;
import static com.velocitypowered.proxy.network.Connections.MINECRAFT_DECODER;
import static com.velocitypowered.proxy.network.Connections.MINECRAFT_ENCODER;

import com.google.common.base.Preconditions;
import com.velocitypowered.api.network.ProtocolVersion;
import com.velocitypowered.natives.compression.VelocityCompressor;
import com.velocitypowered.natives.encryption.VelocityCipher;
import com.velocitypowered.natives.encryption.VelocityCipherFactory;
import com.velocitypowered.natives.util.Natives;
import com.velocitypowered.proxy.VelocityServer;
import com.velocitypowered.proxy.connection.client.InitialInboundConnection;
import com.velocitypowered.proxy.connection.client.StatusSessionHandler;
import com.velocitypowered.proxy.protocol.MinecraftPacket;
import com.velocitypowered.proxy.protocol.StateRegistry;
import com.velocitypowered.proxy.protocol.netty.MinecraftCipherDecoder;
import com.velocitypowered.proxy.protocol.netty.MinecraftCipherEncoder;
import com.velocitypowered.proxy.protocol.netty.MinecraftCompressDecoder;
import com.velocitypowered.proxy.protocol.netty.MinecraftCompressEncoder;
import com.velocitypowered.proxy.protocol.netty.MinecraftDecoder;
import com.velocitypowered.proxy.protocol.netty.MinecraftEncoder;
import io.netty.buffer.ByteBuf;
import io.netty.channel.Channel;
import io.netty.channel.ChannelFutureListener;
import io.netty.channel.ChannelHandlerContext;
import io.netty.channel.ChannelInboundHandlerAdapter;
import io.netty.channel.EventLoop;
import io.netty.handler.codec.haproxy.HAProxyMessage;
import io.netty.handler.timeout.ReadTimeoutException;
import io.netty.util.ReferenceCountUtil;
import java.net.InetSocketAddress;
import java.net.SocketAddress;
import java.security.GeneralSecurityException;
import java.util.concurrent.TimeUnit;
import javax.crypto.SecretKey;
import javax.crypto.spec.SecretKeySpec;
import org.apache.logging.log4j.LogManager;
import org.apache.logging.log4j.Logger;
import org.checkerframework.checker.nullness.qual.Nullable;

/**
 * A utility class to make working with the pipeline a little less painful and transparently handles
 * certain Minecraft protocol mechanics.
 */
public class MinecraftConnection extends ChannelInboundHandlerAdapter {

  private static final Logger logger = LogManager.getLogger(MinecraftConnection.class);

  private final Channel channel;
  private SocketAddress remoteAddress;
  private StateRegistry state;
  private @Nullable MinecraftSessionHandler sessionHandler;
  private ProtocolVersion protocolVersion;
  private ProtocolVersion nextProtocolVersion;
  private @Nullable MinecraftConnectionAssociation association;
  private final VelocityServer server;
  private ConnectionType connectionType = ConnectionTypes.UNDETERMINED;
  private boolean knownDisconnect = false;

  /**
   * Initializes a new {@link MinecraftConnection} instance.
   * @param channel the channel on the connection
   * @param server the Velocity instance
   */
  public MinecraftConnection(Channel channel, VelocityServer server) {
    this.channel = channel;
    this.remoteAddress = channel.remoteAddress();
    this.server = server;
    this.state = StateRegistry.HANDSHAKE;
  }

  @Override
  public void channelActive(ChannelHandlerContext ctx) throws Exception {
    if (sessionHandler != null) {
      sessionHandler.connected();
    }

    if (association != null) {
      logger.info("{} has connected", association);
    }
  }

  @Override
  public void channelInactive(ChannelHandlerContext ctx) throws Exception {
    if (sessionHandler != null) {
      sessionHandler.disconnected();
    }

<<<<<<< HEAD
    if (association != null && !knownDisconnect) {
=======
    if (association != null && !knownDisconnect
        && !(sessionHandler instanceof StatusSessionHandler)) {
>>>>>>> 780e1c8b
      logger.info("{} has disconnected", association);
    }
  }

  @Override
  public void channelRead(ChannelHandlerContext ctx, Object msg) throws Exception {
    try {
      if (sessionHandler == null) {
        // No session handler available, do nothing
        return;
      }

      if (sessionHandler.beforeHandle()) {
        return;
      }

      if (msg instanceof MinecraftPacket) {
        MinecraftPacket pkt = (MinecraftPacket) msg;
        if (!pkt.handle(sessionHandler)) {
          sessionHandler.handleGeneric((MinecraftPacket) msg);
        }
      } else if (msg instanceof HAProxyMessage) {
        HAProxyMessage proxyMessage = (HAProxyMessage) msg;
        this.remoteAddress = new InetSocketAddress(proxyMessage.sourceAddress(),
            proxyMessage.sourcePort());
      } else if (msg instanceof ByteBuf) {
        sessionHandler.handleUnknown((ByteBuf) msg);
      }
    } finally {
      ReferenceCountUtil.release(msg);
    }
  }

  @Override
  public void channelReadComplete(ChannelHandlerContext ctx) throws Exception {
    if (sessionHandler != null) {
      sessionHandler.readCompleted();
    }
  }

  @Override
  public void exceptionCaught(ChannelHandlerContext ctx, Throwable cause) throws Exception {
    if (ctx.channel().isActive()) {
      if (sessionHandler != null) {
        try {
          sessionHandler.exception(cause);
        } catch (Exception ex) {
          logger.error("{}: exception handling exception in {}",
              (association != null ? association : channel.remoteAddress()), sessionHandler, cause);
        }
      }

      if (association != null) {
        if (cause instanceof ReadTimeoutException) {
          logger.error("{}: read timed out", association);
        } else {
          logger.error("{}: exception encountered in {}", association, sessionHandler, cause);
        }
      }

      ctx.close();
    }
  }

  @Override
  public void channelWritabilityChanged(ChannelHandlerContext ctx) throws Exception {
    if (sessionHandler != null) {
      sessionHandler.writabilityChanged();
    }
  }

  private void ensureInEventLoop() {
    Preconditions.checkState(this.channel.eventLoop().inEventLoop(), "Not in event loop");
  }

  public EventLoop eventLoop() {
    return channel.eventLoop();
  }

  /**
   * Writes and immediately flushes a message to the connection.
   * @param msg the message to write
   */
  public void write(Object msg) {
    if (channel.isActive()) {
      channel.writeAndFlush(msg, channel.voidPromise());
    }
  }

  /**
   * Writes, but does not flush, a message to the connection.
   * @param msg the message to write
   */
  public void delayedWrite(Object msg) {
    if (channel.isActive()) {
      channel.write(msg, channel.voidPromise());
    }
  }

  /**
   * Flushes the connection.
   */
  public void flush() {
    if (channel.isActive()) {
      channel.flush();
    }
  }

  /**
   * Closes the connection after writing the {@code msg}.
   * @param msg the message to write
   */
  public void closeWith(Object msg) {
    if (channel.isActive()) {
      if (channel.eventLoop().inEventLoop()
          && this.getProtocolVersion().compareTo(ProtocolVersion.MINECRAFT_1_8) >= 0) {
        knownDisconnect = true;
        channel.writeAndFlush(msg).addListener(ChannelFutureListener.CLOSE);
      } else {
        // 1.7.x versions have a race condition with switching protocol versions, so just explicitly
        // close the connection after a short while.
        this.setAutoReading(false);
        channel.eventLoop().schedule(() -> {
          knownDisconnect = true;
          channel.writeAndFlush(msg).addListener(ChannelFutureListener.CLOSE);
        }, 250, TimeUnit.MILLISECONDS);
      }
    }
  }

  /**
   * Immediately closes the connection.
   * @param markKnown whether the disconnection is known
   */
  public void close(boolean markKnown) {
    if (channel.isActive()) {
      if (channel.eventLoop().inEventLoop()) {
        if (markKnown) {
          knownDisconnect = true;
        }
        channel.close();
      } else {
        channel.eventLoop().execute(() -> {
          if (markKnown) {
            knownDisconnect = true;
          }
          channel.close();
        });
      }
    }
  }

  public Channel getChannel() {
    return channel;
  }

  public boolean isClosed() {
    return !channel.isActive();
  }

  public SocketAddress getRemoteAddress() {
    return remoteAddress;
  }

  public StateRegistry getState() {
    return state;
  }

  public boolean isAutoReading() {
    return channel.config().isAutoRead();
  }

  /**
   * Determines whether or not the channel should continue reading data automaticaly.
   * @param autoReading whether or not we should read data automatically
   */
  public void setAutoReading(boolean autoReading) {
    ensureInEventLoop();

    channel.config().setAutoRead(autoReading);
    if (autoReading) {
      // For some reason, the channel may not completely read its queued contents once autoread
      // is turned back on, even though toggling autoreading on should handle things automatically.
      // We will issue an explicit read after turning on autoread.
      //
      // Much thanks to @creeper123123321.
      channel.read();
    }
  }

  /**
   * Changes the state of the Minecraft connection.
   * @param state the new state
   */
  public void setState(StateRegistry state) {
    ensureInEventLoop();

    this.state = state;
    this.channel.pipeline().get(MinecraftEncoder.class).setState(state);
    this.channel.pipeline().get(MinecraftDecoder.class).setState(state);
  }

  public ProtocolVersion getProtocolVersion() {
    return protocolVersion;
  }

  /**
   * Sets the new protocol version for the connection.
   * @param protocolVersion the protocol version to use
   */
  public void setProtocolVersion(ProtocolVersion protocolVersion) {
    ensureInEventLoop();

    this.protocolVersion = protocolVersion;
    this.nextProtocolVersion = protocolVersion;
    if (protocolVersion != ProtocolVersion.LEGACY) {
      this.channel.pipeline().get(MinecraftEncoder.class).setProtocolVersion(protocolVersion);
      this.channel.pipeline().get(MinecraftDecoder.class).setProtocolVersion(protocolVersion);
    } else {
      // Legacy handshake handling
      this.channel.pipeline().remove(MINECRAFT_ENCODER);
      this.channel.pipeline().remove(MINECRAFT_DECODER);
    }
  }

  public @Nullable MinecraftSessionHandler getSessionHandler() {
    return sessionHandler;
  }

  /**
   * Sets the session handler for this connection.
   * @param sessionHandler the handler to use
   */
  public void setSessionHandler(MinecraftSessionHandler sessionHandler) {
    ensureInEventLoop();

    if (this.sessionHandler != null) {
      this.sessionHandler.deactivated();
    }
    this.sessionHandler = sessionHandler;
    sessionHandler.activated();
  }

  private void ensureOpen() {
    Preconditions.checkState(!isClosed(), "Connection is closed.");
  }

  /**
   * Sets the compression threshold on the connection. You are responsible for sending
   * {@link com.velocitypowered.proxy.protocol.packet.SetCompression} beforehand.
   * @param threshold the compression threshold to use
   */
  public void setCompressionThreshold(int threshold) {
    ensureOpen();
    ensureInEventLoop();

    if (threshold == -1) {
      channel.pipeline().remove(COMPRESSION_DECODER);
      channel.pipeline().remove(COMPRESSION_ENCODER);
      return;
    }

    int level = server.getConfiguration().getCompressionLevel();
    VelocityCompressor compressor = Natives.compress.get().create(level);
    MinecraftCompressEncoder encoder = new MinecraftCompressEncoder(threshold, compressor);
    MinecraftCompressDecoder decoder = new MinecraftCompressDecoder(threshold, compressor);

    channel.pipeline().addBefore(MINECRAFT_DECODER, COMPRESSION_DECODER, decoder);
    channel.pipeline().addBefore(MINECRAFT_ENCODER, COMPRESSION_ENCODER, encoder);
  }

  /**
   * Enables encryption on the connection.
   * @param secret the secret key negotiated between the client and the server
   * @throws GeneralSecurityException if encryption can't be enabled
   */
  public void enableEncryption(byte[] secret) throws GeneralSecurityException {
    ensureOpen();
    ensureInEventLoop();

    SecretKey key = new SecretKeySpec(secret, "AES");

    VelocityCipherFactory factory = Natives.cipher.get();
    VelocityCipher decryptionCipher = factory.forDecryption(key);
    VelocityCipher encryptionCipher = factory.forEncryption(key);
    channel.pipeline()
        .addBefore(FRAME_DECODER, CIPHER_DECODER, new MinecraftCipherDecoder(decryptionCipher));
    channel.pipeline()
        .addBefore(FRAME_ENCODER, CIPHER_ENCODER, new MinecraftCipherEncoder(encryptionCipher));
  }

  public @Nullable MinecraftConnectionAssociation getAssociation() {
    return association;
  }

  public void setAssociation(MinecraftConnectionAssociation association) {
    ensureInEventLoop();
    this.association = association;
  }

  public ProtocolVersion getNextProtocolVersion() {
    return this.nextProtocolVersion;
  }

  public void setNextProtocolVersion(ProtocolVersion nextProtocolVersion) {
    this.nextProtocolVersion = nextProtocolVersion;
  }

  /**
   * Gets the detected {@link ConnectionType}.
   * @return The {@link ConnectionType}
   */
  public ConnectionType getType() {
    return connectionType;
  }

  /**
   * Sets the detected {@link ConnectionType}.
   * @param connectionType The {@link ConnectionType}
   */
  public void setType(ConnectionType connectionType) {
    this.connectionType = connectionType;
  }
}<|MERGE_RESOLUTION|>--- conflicted
+++ resolved
@@ -93,12 +93,8 @@
       sessionHandler.disconnected();
     }
 
-<<<<<<< HEAD
-    if (association != null && !knownDisconnect) {
-=======
     if (association != null && !knownDisconnect
         && !(sessionHandler instanceof StatusSessionHandler)) {
->>>>>>> 780e1c8b
       logger.info("{} has disconnected", association);
     }
   }
