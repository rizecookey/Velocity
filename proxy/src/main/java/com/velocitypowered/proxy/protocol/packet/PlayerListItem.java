--- conflicted
+++ resolved
@@ -165,9 +165,6 @@
       this.uuid = uuid;
     }
 
-<<<<<<< HEAD
-    public UUID getUuid() {
-=======
     public static Item from(TabListEntry entry) {
       return new Item(entry.getProfile().getId())
           .setName(entry.getProfile().getName())
@@ -178,7 +175,6 @@
     }
 
     public @Nullable UUID getUuid() {
->>>>>>> 75359256
       return uuid;
     }
 
