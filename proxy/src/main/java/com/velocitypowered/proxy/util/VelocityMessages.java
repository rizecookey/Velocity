package com.velocitypowered.proxy.util;

import net.kyori.text.Component;
import net.kyori.text.TranslatableComponent;

public class VelocityMessages {

<<<<<<< HEAD
  public static final Component ONLINE_MODE_ONLY = TranslatableComponent
      .of("velocity.only-online-mode");
  public static final Component NO_PROXY_BEHIND_PROXY = TranslatableComponent
      .of("velocity.no-proxy-behind-proxy");
  public static final Component NO_AVAILABLE_SERVERS = TranslatableComponent
      .of("velocity.no-available-servers");
  public static final Component ALREADY_CONNECTED = TranslatableComponent
      .of("velocity.already-connected");
  public static final Component MOVED_TO_NEW_SERVER = TranslatableComponent
      .of("velocity.moved-to-new-server");
=======
  public static final Component ONLINE_MODE_ONLY = TextComponent
      .builder("This server only accepts connections from online-mode clients.")
      .color(TextColor.RED)
      .append(
          TextComponent.of("\n\nDid you change your username? Sign out of Minecraft, sign back in, "
              + "and try again.", TextColor.GRAY)
      )
      .build();
  public static final Component NO_PROXY_BEHIND_PROXY = TextComponent
      .of("Running Velocity behind Velocity isn't supported.", TextColor.RED);
  public static final Component NO_AVAILABLE_SERVERS = TextComponent
      .of("No available servers", TextColor.RED);
  public static final Component ALREADY_CONNECTED = TextComponent
      .of("You are already connected to this proxy!", TextColor.RED);
  public static final Component MOVED_TO_NEW_SERVER = TextComponent
      .of("The server you were on kicked you: ", TextColor.RED);
>>>>>>> 75359256

  private VelocityMessages() {
    throw new AssertionError();
  }
}<|MERGE_RESOLUTION|>--- conflicted
+++ resolved
@@ -1,22 +1,11 @@
 package com.velocitypowered.proxy.util;
 
 import net.kyori.text.Component;
-import net.kyori.text.TranslatableComponent;
+import net.kyori.text.TextComponent;
+import net.kyori.text.format.TextColor;
 
 public class VelocityMessages {
 
-<<<<<<< HEAD
-  public static final Component ONLINE_MODE_ONLY = TranslatableComponent
-      .of("velocity.only-online-mode");
-  public static final Component NO_PROXY_BEHIND_PROXY = TranslatableComponent
-      .of("velocity.no-proxy-behind-proxy");
-  public static final Component NO_AVAILABLE_SERVERS = TranslatableComponent
-      .of("velocity.no-available-servers");
-  public static final Component ALREADY_CONNECTED = TranslatableComponent
-      .of("velocity.already-connected");
-  public static final Component MOVED_TO_NEW_SERVER = TranslatableComponent
-      .of("velocity.moved-to-new-server");
-=======
   public static final Component ONLINE_MODE_ONLY = TextComponent
       .builder("This server only accepts connections from online-mode clients.")
       .color(TextColor.RED)
@@ -33,7 +22,6 @@
       .of("You are already connected to this proxy!", TextColor.RED);
   public static final Component MOVED_TO_NEW_SERVER = TextComponent
       .of("The server you were on kicked you: ", TextColor.RED);
->>>>>>> 75359256
 
   private VelocityMessages() {
     throw new AssertionError();
